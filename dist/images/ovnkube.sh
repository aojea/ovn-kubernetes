#!/bin/bash
#set -euo pipefail

# Enable verbose shell output if OVNKUBE_SH_VERBOSE is set to 'true'
if [[ "${OVNKUBE_SH_VERBOSE:-}" == "true" ]]; then
  set -x
fi

# This script is the entrypoint to the image.
# Supports version 3 daemonsets
#    $1 is the daemon to start.
#        In version 3 each process has a separate container. Some daemons start
#        more than 1 process. Also, where possible, output is to stdout and
#        The script waits for prerquisite deamons to come up first.
# Commands ($1 values)
#    ovs-server     Runs the ovs daemons - ovsdb-server and ovs-switchd (v3)
#    run-ovn-northd Runs ovn-northd as a process does not run nb_ovsdb or sb_ovsdb (v3)
#    nb-ovsdb       Runs nb_ovsdb as a process (no detach or monitor) (v3)
#    sb-ovsdb       Runs sb_ovsdb as a process (no detach or monitor) (v3)
#    ovn-master     Runs ovnkube in master mode (v3)
#    ovn-controller Runs ovn controller (v3)
#    ovn-node       Runs ovnkube in node mode (v3)
#    cleanup-ovn-node   Runs ovnkube to cleanup the node (v3)
#    cleanup-ovs-server Cleanup ovs-server (v3)
#    run-nbctld     Runs ovn-nbctl in the daemon mode (v3)
#    display        Displays log files
#    display_env    Displays environment variables
#    ovn_debug      Displays ovn/ovs configuration and flows

# NOTE: The script/image must be compatible with the daemonset.
# This script supports version 3 daemonsets
#      When called, it starts all needed daemons.

# ====================
# Environment variables are used to customize operation
# K8S_APISERVER - hostname:port (URL)of the real apiserver, not the service address - v3
# OVN_NET_CIDR - the network cidr - v3
# OVN_SVC_CIDR - the cluster-service-cidr - v3
# OVN_KUBERNETES_NAMESPACE - k8s namespace - v3
# K8S_NODE - hostname of the node - v3
#
# OVN_DAEMONSET_VERSION - version match daemonset and image - v3
# K8S_TOKEN - the apiserver token. Automatically detected when running in a pod - v3
# K8S_CACERT - the apiserver CA. Automatically detected when running in a pod - v3
# OVN_CONTROLLER_OPTS - the options for ovn-ctl
# OVN_NORTHD_OPTS - the options for the ovn northbound db
# OVN_GATEWAY_MODE - the gateway mode (shared or local) - v3
# OVN_GATEWAY_OPTS - the options for the ovn gateway
# OVNKUBE_LOGLEVEL - log level for ovnkube (0..5, default 4) - v3
# OVN_LOG_NORTHD - log level (ovn-ctl default: -vconsole:emer -vsyslog:err -vfile:info) - v3
# OVN_LOG_NB - log level (ovn-ctl default: -vconsole:off -vfile:info) - v3
# OVN_LOG_SB - log level (ovn-ctl default: -vconsole:off -vfile:info) - v3
# OVN_LOG_CONTROLLER - log level (ovn-ctl default: -vconsole:off -vfile:info) - v3
# OVN_LOG_NBCTLD - log file (ovn-nbctl daemon mode default: /var/log/openvswitch/ovn-nbctl.log)
# OVN_NB_PORT - ovn north db port (default 6641)
# OVN_SB_PORT - ovn south db port (default 6642)

# The argument to the command is the operation to be performed
# ovn-master ovn-controller ovn-node display display_env ovn_debug
# a cmd must be provided, there is no default
cmd=${1:-""}

# ovn daemon log levels
ovn_log_northd=${OVN_LOG_NORTHD:-"-vconsole:info"}
ovn_log_nb=${OVN_LOG_NB:-"-vconsole:info"}
ovn_log_sb=${OVN_LOG_SB:-"-vconsole:info"}
ovn_log_controller=${OVN_LOG_CONTROLLER:-"-vconsole:info"}

ovnkubelogdir=/var/log/ovn-kubernetes

# ovnkube.sh version (update when API between daemonset and script changes - v.x.y)
ovnkube_version="3"

# The daemonset version must be compatible with this script.
# The default when OVN_DAEMONSET_VERSION is not set is version 3
ovn_daemonset_version=${OVN_DAEMONSET_VERSION:-"3"}

# hostname is the host's hostname when using host networking,
# This is useful on the master node
# otherwise it is the container ID (useful for debugging).
ovn_pod_host=$(hostname)

# The ovs user id, by default it is going to be root:root
ovs_user_id=${OVS_USER_ID:-""}

# ovs options
ovs_options=${OVS_OPTIONS:-""}

if [[ -f /var/run/secrets/kubernetes.io/serviceaccount/token ]]
then
  k8s_token=$(cat /var/run/secrets/kubernetes.io/serviceaccount/token)
else
  k8s_token=${K8S_TOKEN}
fi

K8S_CACERT=${K8S_CACERT:-/var/run/secrets/kubernetes.io/serviceaccount/ca.crt}

# ovn-northd - /etc/sysconfig/ovn-northd
ovn_northd_opts=${OVN_NORTHD_OPTS:-""}

# ovn-controller
ovn_controller_opts=${OVN_CONTROLLER_OPTS:-""}

# set the log level for ovnkube
ovnkube_loglevel=${OVNKUBE_LOGLEVEL:-4}

# by default it is going to be a shared gateway mode, however this can be overridden to any of the other
# two gateway modes that we support using `images/daemonset.sh` tool
ovn_gateway_mode=${OVN_GATEWAY_MODE:-"shared"}
ovn_gateway_opts=${OVN_GATEWAY_OPTS:-""}

net_cidr=${OVN_NET_CIDR:-10.128.0.0/14/23}
svc_cidr=${OVN_SVC_CIDR:-172.30.0.0/16}
mtu=${OVN_MTU:-1400}

ovn_kubernetes_namespace=${OVN_KUBERNETES_NAMESPACE:-ovn-kubernetes}

# host on which ovnkube-db POD is running and this POD contains both
# OVN NB and SB DB running in their own container. Ignore IPs in loopback range (127.0.0.0/8)
ovn_db_host=$(getent ahostsv4 $(hostname) | grep -v "^127\." | head -1 | awk '{ print $1 }')

# OVN_NB_PORT - ovn north db port (default 6641)
ovn_nb_port=${OVN_NB_PORT:-6641}
# OVN_SB_PORT - ovn south db port (default 6642)
ovn_sb_port=${OVN_SB_PORT:-6642}

ovn_hybrid_overlay_enable=${OVN_HYBRID_OVERLAY_ENABLE:-}
ovn_hybrid_overlay_net_cidr=${OVN_HYBRID_OVERLAY_NET_CIDR:-}

# Determine the ovn rundir.
if [[ -f /usr/bin/ovn-appctl ]] ; then
	# ovn-appctl is present. Use new ovn run dir path.
	OVN_RUNDIR=/var/run/ovn
	OVNCTL_PATH=/usr/share/ovn/scripts/ovn-ctl
	OVN_LOGDIR=/var/log/ovn
  OVN_ETCDIR=/etc/ovn
else
	# ovn-appctl is not present. Use openvswitch run dir path.
	OVN_RUNDIR=/var/run/openvswitch
	OVNCTL_PATH=/usr/share/openvswitch/scripts/ovn-ctl
	OVN_LOGDIR=/var/log/openvswitch
  OVN_ETCDIR=/etc/openvswitch
fi

OVS_RUNDIR=/var/run/openvswitch
OVS_LOGDIR=/var/log/openvswitch

ovn_log_nbctld=${OVN_LOG_NBCTLD:-"${OVN_LOGDIR}/ovn-nbctl.log"}

# =========================================

setup_ovs_permissions () {
  if [ ${ovs_user_id:-XX} != "XX" ]; then
      chown -R ${ovs_user_id} /etc/openvswitch
      chown -R ${ovs_user_id} ${OVS_RUNDIR}
      chown -R ${ovs_user_id} ${OVS_LOGDIR}
      chown -R ${ovs_user_id} ${OVN_ETCDIR}
      chown -R ${ovs_user_id} ${OVN_RUNDIR}
      chown -R ${ovs_user_id} ${OVN_LOGDIR}
  fi
}

run_as_ovs_user_if_needed () {
  setup_ovs_permissions

  if [ ${ovs_user_id:-XX} != "XX" ]; then
      local uid=$(id -u "${ovs_user_id%:*}")
      local gid=$(id -g "${ovs_user_id%:*}")
      local groups=$(id -G "${ovs_user_id%:*}" | tr ' ' ',')

      setpriv --reuid $uid --regid $gid --groups $groups "$@"
      echo "run as: setpriv --reuid $uid --regid $gid --groups $groups $@"
  else
      "$@"
      echo "run as: $@"
  fi
}

# wait_for_event [attempts=<num>] function_to_call [arguments_to_function]
#
# Processes running inside the container should immediately start, so we
# shouldn't be making 80 attempts (default value). The "attempts=<num>"
# argument will help us in configuring that value.
wait_for_event () {
  retries=0
  sleeper=1
  attempts=80
  if [[ $1 =~ ^attempts= ]]; then
    eval $1
    shift
  fi
  while true; do
    $1 $2
    if [[ $? != 0 ]] ; then
      (( retries += 1 ))
      if [[ "${retries}" -gt ${attempts} ]]; then
        echo "error: $1 $2 did not come up, exiting"
        exit 1
      fi
      echo "info: Waiting for $1 $2 to come up, waiting ${sleeper}s ..."
      sleep ${sleeper}
      sleeper=5
    else
      if [[ "${retries}" != 0 ]]; then
        echo "$1 $2 came up in ${retries} ${sleeper} sec tries"
      fi
      break
    fi
  done

}

# OVN DBs must be up and initialized before ovn-master and ovn-node PODs can come up
# This waits for ovnkube-db POD to come up
ready_to_start_node () {

  # See if ep is available ...
  ovn_db_host=$(kubectl --server=${K8S_APISERVER} --token=${k8s_token} --certificate-authority=${K8S_CACERT} \
    get ep -n ${ovn_kubernetes_namespace} ovnkube-db 2>/dev/null | grep ${ovn_sb_port} | sed 's/:/ /' | awk '/ovnkube-db/{ print $2 }')
  if [[ ${ovn_db_host} == "" ]] ; then
      return 1
  fi
  get_ovn_db_vars
  ovsdb-client list-dbs ${ovn_nbdb_test} > /dev/null 2>&1
  if [[ $? != 0 ]] ; then
      return 1
  fi
  return 0
}
# wait_for_event ready_to_start_node


# check that daemonset version is among expected versions
check_ovn_daemonset_version () {
  ok=$1
  for v in ${ok} ; do
    if [[ $v == ${ovn_daemonset_version} ]] ; then
      return 0
    fi
  done
  echo "VERSION MISMATCH expect ${ok}, daemonset is version ${ovn_daemonset_version}"
  exit 1
}

get_ovn_db_vars () {
  ovn_nbdb=tcp://${ovn_db_host}:${ovn_nb_port}
  ovn_sbdb=tcp://${ovn_db_host}:${ovn_sb_port}
  ovn_nbdb_test=$(echo ${ovn_nbdb} | sed 's;//;;')
}

# OVS must be up before OVN comes up.
# This checks if OVS is up and running
ovs_ready () {
  for daemon in `echo ovsdb-server ovs-vswitchd` ; do
    pidfile=${OVS_RUNDIR}/${daemon}.pid
    if [[ -f ${pidfile} ]] ; then
      check_health $daemon $(cat $pidfile)
      if [[ $? == 0 ]] ; then
        continue
      fi
    fi
    return 1
  done
  return 0
}


# Verify that the process is running either by checking for the PID in `ps` output
# or by using `ovs-appctl` utility for the processes that support it.
# $1 is the name of the process
process_ready () {
  case ${1} in
    "ovsdb-server"|"ovs-vswitchd")
    pidfile=${OVS_RUNDIR}/${1}.pid
    ;;
    *)
    pidfile=${OVN_RUNDIR}/${1}.pid
    ;;
  esac

  if [[ -f ${pidfile} ]] ; then
    check_health $1 $(cat $pidfile)
    if [[ $? == 0 ]] ; then
      return 0
    fi
  fi
  return 1
}


# continously checks if process is healthy. Exits if process terminates.
# $1 is the name of the process
# $2 is the pid of an another process to kill before exiting
process_healthy () {
  case ${1} in
    "ovsdb-server"|"ovs-vswitchd")
    pid=$(cat ${OVS_RUNDIR}/${1}.pid)
    ;;
    *)
    pid=$(cat ${OVN_RUNDIR}/${1}.pid)
    ;;
  esac

  while true; do
    check_health $1 ${pid}
    if [[ $? != 0 ]] ; then
      echo "=============== pid ${pid} terminated ========== "
      # kill the tail -f
      kill $2
      exit 6
    fi
    sleep 15
  done
}

# checks for the health of the process either using `ps` or `ovs-appctl`
# $1 is the name of the process
# $2 is the process pid
check_health () {
  ctl_file=""
  case ${1} in
    "ovnkube"|"ovnkube-master")
    ;;
    "ovnnb_db"|"ovnsb_db")
    ctl_file=${OVN_RUNDIR}/${1}.ctl
    ;;
    "ovn-northd"|"ovn-controller"|"ovsdb-server"|"ovs-vswitchd"|"ovn-nbctl")
    ctl_file=${OVN_RUNDIR}/${1}.${2}.ctl
    ;;
    *)
    echo "Unknown service ${1} specified. Exiting.. "
    exit 1
    ;;
  esac

  if [[ ${ctl_file} == "" ]] ; then
    # no control file, so just do the PID check
    pid=${2}
    pidTest=$(ps ax | awk '{ print $1 }' | grep "^${pid:-XX}$")
    if [[ ${pid:-XX} == ${pidTest} ]] ; then
      return 0
    fi
  else
    # use ovs-appctl to do the check
    ovs-appctl -t ${ctl_file} version &>/dev/null
    if [[ $? == 0 ]] ; then
        return 0
    fi
  fi

  return 1
}

display_file () {
    if [[ -f $3 ]]
    then
      echo "====================== $1 pid "
      cat $2
      echo "====================== $1 log "
      cat $3
      echo " "
    fi
}

# pid and log file for each container
display () {
  echo "==================== display for ${ovn_pod_host}  =================== "
  date
  display_file "nb-ovsdb" ${OVN_RUNDIR}/ovnnb_db.pid ${OVN_LOGDIR}/ovsdb-server-nb.log
  display_file "sb-ovsdb" ${OVN_RUNDIR}/ovnsb_db.pid ${OVN_LOGDIR}/ovsdb-server-sb.log
  display_file "run-ovn-northd" ${OVN_RUNDIR}/ovn-northd.pid ${OVN_LOGDIR}/ovn-northd.log
  display_file "ovn-master" ${OVN_RUNDIR}/ovnkube-master.pid ${ovnkubelogdir}/ovnkube-master.log
  display_file "ovs-vswitchd" ${OVS_RUNDIR}/ovs-vswitchd.pid ${OVS_LOGDIR}/ovs-vswitchd.log
  display_file "ovsdb-server" ${OVS_RUNDIR}/ovsdb-server.pid ${OVS_LOGDIR}/ovsdb-server.log
  display_file "ovn-controller" ${OVN_RUNDIR}/ovn-controller.pid ${OVN_LOGDIR}/ovn-controller.log
  display_file "ovnkube" ${OVN_RUNDIR}/ovnkube.pid ${ovnkubelogdir}/ovnkube.log
  display_file "run-nbctld" ${OVN_RUNDIR}/ovn-nbctl.pid ${OVN_LOGDIR}/ovn-nbctl.log
}

setup_cni () {
  cp -f /usr/libexec/cni/ovn-k8s-cni-overlay /opt/cni/bin/ovn-k8s-cni-overlay
}

display_version () {
  echo " =================== hostname: ${ovn_pod_host}"
  echo " =================== daemonset version ${ovn_daemonset_version}"
  if [[ -f /root/git_info ]]
  then
	disp_ver=$(cat /root/git_info)
	echo " =================== Image built from ovn-kubernetes ${disp_ver}"
	return
  fi
}

display_env () {
echo OVS_USER_ID ${ovs_user_id}
echo OVS_OPTIONS ${ovs_options}
echo OVN_NORTH ${ovn_nbdb}
echo OVN_NORTHD_OPTS ${ovn_northd_opts}
echo OVN_SOUTH ${ovn_sbdb}
echo OVN_CONTROLLER_OPTS ${ovn_controller_opts}
echo OVN_LOG_CONTROLLER ${ovn_log_controller}
echo OVN_GATEWAY_MODE ${ovn_gateway_mode}
echo OVN_GATEWAY_OPTS ${ovn_gateway_opts}
echo OVN_NET_CIDR ${net_cidr}
echo OVN_SVC_CIDR ${svc_cidr}
echo OVN_NB_PORT ${ovn_nb_port}
echo OVN_SB_PORT ${ovn_sb_port}
echo K8S_APISERVER ${K8S_APISERVER}
echo OVNKUBE_LOGLEVEL ${ovnkube_loglevel}
echo OVN_DAEMONSET_VERSION ${ovn_daemonset_version}
echo ovnkube.sh version ${ovnkube_version}
}

ovn_debug () {
  # get ovn_db_host
  ready_to_start_node
  echo "ovn_nbdb ${ovn_nbdb}   ovn_sbdb ${ovn_sbdb}"
  echo "ovn_nbdb_test ${ovn_nbdb_test}"

  # get ovs/ovn info from the node for debug purposes
  echo "=========== ovn_debug   hostname: ${ovn_pod_host} ============="
  echo "=========== ovn-nbctl show ============="
  echo "=========== ovn-nbctl --db=${ovn_nbdb_test} show ============="
  ovn-nbctl --db=${ovn_nbdb_test} show
  echo " "
  echo "=========== ovn-nbctl list ACL ============="
  ovn-nbctl --db=${ovn_nbdb_test} list ACL
  echo " "
  echo "=========== ovn-nbctl list address_set ============="
  ovn-nbctl --db=${ovn_nbdb_test} list address_set
  echo " "
  echo "=========== ovs-vsctl show ============="
  ovs-vsctl show
  echo " "
  echo "=========== ovs-ofctl -O OpenFlow13 dump-ports br-int ============="
  ovs-ofctl -O OpenFlow13 dump-ports br-int
  echo " "
  echo "=========== ovs-ofctl -O OpenFlow13 dump-ports-desc br-int ============="
  ovs-ofctl -O OpenFlow13 dump-ports-desc br-int
  echo " "
  echo "=========== ovs-ofctl dump-flows br-int ============="
  ovs-ofctl dump-flows br-int
  echo " "
  echo "=========== ovn-sbctl show ============="
  ovn_sbdb_test=$(echo ${ovn_sbdb} | sed 's;//;;')
  echo "=========== ovn-sbctl --db=${ovn_sbdb_test} show ============="
  ovn-sbctl --db=${ovn_sbdb_test} show
  echo " "
  echo "=========== ovn-sbctl --db=${ovn_sbdb_test} lflow-list ============="
  ovn-sbctl --db=${ovn_sbdb_test} lflow-list
  echo " "
  echo "=========== ovn-sbctl --db=${ovn_sbdb_test} list datapath ============="
  ovn-sbctl --db=${ovn_sbdb_test} list datapath
  echo " "
  echo "=========== ovn-sbctl --db=${ovn_sbdb_test} list port ============="
  ovn-sbctl --db=${ovn_sbdb_test} list port
}

ovs-server () {
  # start ovs ovsdb-server and ovs-vswitchd
  set -euo pipefail

  # if another process is listening on the cni-server socket, wait until it exits
  trap 'kill $(jobs -p); exit 0' TERM
  retries=0
  while true; do
    if /usr/share/openvswitch/scripts/ovs-ctl status &>/dev/null; then
      echo "warning: Another process is currently managing OVS, waiting 10s ..." 2>&1
      sleep 10 & wait
      (( retries += 1 ))
    else
      break
    fi
    if [[ "${retries}" -gt 60 ]]; then
      echo "error: Another process is currently managing OVS, exiting" 2>&1
      exit 1
    fi
  done
  rm -f ${OVS_RUNDIR}/ovs-vswitchd.pid
  rm -f ${OVS_RUNDIR}/ovsdb-server.pid

  # launch OVS
  function quit {
      /usr/share/openvswitch/scripts/ovs-ctl stop
      exit 1
  }
  trap quit SIGTERM

  setup_ovs_permissions

  USER_ARGS=""
  if [ ${ovs_user_id:-XX} != "XX" ]; then
      USER_ARGS="--ovs-user=${ovs_user_id}"
  fi

  /usr/share/openvswitch/scripts/ovs-ctl start --no-ovs-vswitchd \
    --system-id=random ${ovs_options} ${USER_ARGS} "$@"

  # Restrict the number of pthreads ovs-vswitchd creates to reduce the
  # amount of RSS it uses on hosts with many cores
  # https://bugzilla.redhat.com/show_bug.cgi?id=1571379
  # https://bugzilla.redhat.com/show_bug.cgi?id=1572797
  if [[ `nproc` -gt 12 ]]; then
      ovs-vsctl --no-wait set Open_vSwitch . other_config:n-revalidator-threads=4
      ovs-vsctl --no-wait set Open_vSwitch . other_config:n-handler-threads=10
  fi
  /usr/share/openvswitch/scripts/ovs-ctl start --no-ovsdb-server \
    --system-id=random ${ovs_options} ${USER_ARGS} "$@"

  # Ensure GENEVE's UDP port isn't firewalled
  /usr/share/openvswitch/scripts/ovs-ctl --protocol=udp --dport=6081 enable-protocol

  tail --follow=name ${OVS_LOGDIR}/ovs-vswitchd.log ${OVS_LOGDIR}/ovsdb-server.log &
  ovs_tail_pid=$!
  sleep 10
  while true; do
    if ! /usr/share/openvswitch/scripts/ovs-ctl status &>/dev/null; then
      echo "OVS seems to have crashed, exiting"
      kill ${ovs_tail_pid}
      quit
    fi
    sleep 15
  done
}

cleanup-ovs-server () {
  echo "=============== time: $(date +%d-%m-%H:%M:%S:%N) cleanup-ovs-server (wait for ovn-node to exit) ======="
  retries=0
  while [[ ${retries} -lt 80 ]]; do
    if [[ ! -e ${OVN_RUNDIR}/ovnkube.pid ]] ; then
      break
    fi
    echo "=============== time: $(date +%d-%m-%H:%M:%S:%N) cleanup-ovs-server ovn-node still running, wait) ======="
    sleep 1
    (( retries += 1 ))
  done
  echo "=============== time: $(date +%d-%m-%H:%M:%S:%N) cleanup-ovs-server (ovs-ctl stop) ======="
  /usr/share/openvswitch/scripts/ovs-ctl stop
}

# set the ovnkube_db endpoint for other pods to query the OVN DB IP
set_ovnkube_db_ep () {
  # create a new endpoint for the headless onvkube-db service without selectors
  # using the current host has the endpoint IP. Ignore IPs in loopback range (127.0.0.0/8)
  kubectl --server=${K8S_APISERVER} --token=${k8s_token} --certificate-authority=${K8S_CACERT} apply -f - << EOF
apiVersion: v1
kind: Endpoints
metadata:
  name: ovnkube-db
  namespace: ${ovn_kubernetes_namespace}
subsets:
  - addresses:
      - ip: ${ovn_db_host}
    ports:
    - name: north
      port: ${ovn_nb_port}
      protocol: TCP
    - name: south
      port: ${ovn_sb_port}
      protocol: TCP
EOF
    if [[ $? != 0 ]] ; then
        echo "Failed to create endpoint with host ${ovn_db_host} for ovnkube-db service"
        exit 1
    fi
}

# v3 - run nb_ovsdb in a separate container
nb-ovsdb () {
  trap 'kill $(jobs -p); exit 0' TERM
  check_ovn_daemonset_version "3"
  rm -f ${OVN_RUNDIR}/ovnnb_db.pid

  iptables-rules ${ovn_nb_port}

  echo "=============== run nb_ovsdb ========== MASTER ONLY"
  run_as_ovs_user_if_needed \
      ${OVNCTL_PATH} run_nb_ovsdb --no-monitor \
      --ovn-nb-log="${ovn_log_nb}" &

  wait_for_event attempts=3 process_ready ovnnb_db
  echo "=============== nb-ovsdb ========== RUNNING"
  sleep 3

  ovn-nbctl set-connection ptcp:${ovn_nb_port}:${ovn_db_host} -- set connection . inactivity_probe=0

  tail --follow=name ${OVN_LOGDIR}/ovsdb-server-nb.log &
  ovn_tail_pid=$!

  process_healthy ovnnb_db ${ovn_tail_pid}
  echo "=============== run nb_ovsdb ========== terminated"
}

# v3 - run sb_ovsdb in a separate container
sb-ovsdb () {
  trap 'kill $(jobs -p); exit 0' TERM
  check_ovn_daemonset_version "3"
  rm -f ${OVN_RUNDIR}/ovnsb_db.pid

  iptables-rules ${ovn_sb_port}

  echo "=============== run sb_ovsdb ========== MASTER ONLY"
  run_as_ovs_user_if_needed \
      ${OVNCTL_PATH} run_sb_ovsdb --no-monitor     \
      --ovn-sb-log="${ovn_log_sb}" &

  wait_for_event attempts=3 process_ready ovnsb_db
  echo "=============== sb-ovsdb ========== RUNNING"
  sleep 3

  ovn-sbctl set-connection ptcp:${ovn_sb_port}:${ovn_db_host} -- set connection . inactivity_probe=0

  # create the ovnkube_db endpoint for other pods to query the OVN DB IP
  set_ovnkube_db_ep

  tail --follow=name ${OVN_LOGDIR}/ovsdb-server-sb.log &
  ovn_tail_pid=$!

  process_healthy ovnsb_db ${ovn_tail_pid}
  echo "=============== run sb_ovsdb ========== terminated"
}


# v3 - Runs northd on master. Does not run nb_ovsdb, and sb_ovsdb
run-ovn-northd () {
  check_ovn_daemonset_version "3"
  rm -f ${OVN_RUNDIR}/ovn-northd.pid
  rm -f ${OVN_RUNDIR}/ovn-northd.*.ctl

  echo "=============== run-ovn-northd (wait for ready_to_start_node)"
  wait_for_event ready_to_start_node

  sleep 1

  echo "=============== run_ovn_northd ========== MASTER ONLY"
  echo "ovn_db_host ${ovn_db_host}"
  echo "ovn_nbdb ${ovn_nbdb}   ovn_sbdb ${ovn_sbdb}"
  echo "ovn_northd_opts=${ovn_northd_opts}"
  echo "ovn_log_northd=${ovn_log_northd}"

  # no monitor (and no detach), start northd which connects to the
  # ovnkube-db service
  ovn_nbdb_i=$(echo ${ovn_nbdb} | sed 's;//;;')
  ovn_sbdb_i=$(echo ${ovn_sbdb} | sed 's;//;;')
  run_as_ovs_user_if_needed \
      ${OVNCTL_PATH} start_northd \
      --no-monitor --ovn-manage-ovsdb=no \
      --ovn-northd-nb-db=${ovn_nbdb_i} --ovn-northd-sb-db=${ovn_sbdb_i} \
      --ovn-northd-log="${ovn_log_northd}" \
    ${ovn_northd_opts}

  wait_for_event attempts=3 process_ready ovn-northd
  echo "=============== run_ovn_northd ========== RUNNING"
  sleep 1

  tail --follow=name ${OVN_LOGDIR}/ovn-northd.log &
  ovn_tail_pid=$!


  process_healthy ovn-northd ${ovn_tail_pid}
  exit 8
}


# make sure the specified dport is open
iptables-rules () {
  dport=$1
  iptables -C INPUT -p tcp -m tcp --dport $dport -m conntrack --ctstate NEW -j ACCEPT
  if [[ $? != 0 ]] ; then
    iptables -I INPUT -p tcp -m tcp --dport $dport -m conntrack --ctstate NEW -j ACCEPT
  fi
}

# v3 - run ovnkube --master
ovn-master () {
  trap 'kill $(jobs -p); exit 0' TERM
  check_ovn_daemonset_version "3"
  rm -f ${OVN_RUNDIR}/ovnkube-master.pid

  echo "=============== ovn-master (wait for ready_to_start_node) ========== MASTER ONLY"
  wait_for_event ready_to_start_node
  echo "ovn_nbdb ${ovn_nbdb}   ovn_sbdb ${ovn_sbdb}"

  # wait for northd to start
  wait_for_event process_ready ovn-northd

  echo "=============== ovn-master (wait for ovn-nbctl daemon) ========== MASTER ONLY"
  wait_for_event process_ready ovn-nbctl

  sleep 5

  # wait for ovs-servers to start since ovn-master sets some fields in OVS DB
  echo "=============== ovn-master - (wait for ovs)"
  wait_for_event ovs_ready

  hybrid_overlay_flags=
  if [[ -n "${ovn_hybrid_overlay_enable}" ]]; then
    hybrid_overlay_flags="--enable-hybrid-overlay"
    if [[ -n "${ovn_hybrid_overlay_net_cidr}" ]]; then
      hybrid_overlay_flags="${hybrid_overlay_flags} --hybrid-overlay-cluster-subnets=${ovn_hybrid_overlay_net_cidr}"
    fi
  fi

  echo "=============== ovn-master ========== MASTER ONLY"
  /usr/bin/ovnkube \
    --init-master ${ovn_pod_host} \
    --cluster-subnets ${net_cidr} --k8s-service-cidr=${svc_cidr} \
    --nb-address=${ovn_nbdb} --sb-address=${ovn_sbdb} \
    --nbctl-daemon-mode \
    --loglevel=${ovnkube_loglevel} \
    ${hybrid_overlay_flags} \
    --pidfile ${OVN_RUNDIR}/ovnkube-master.pid \
    --logfile /var/log/ovn-kubernetes/ovnkube-master.log \
    --metrics-bind-address "0.0.0.0:9409" &
  echo "=============== ovn-master ========== running"
  wait_for_event attempts=3 process_ready ovnkube-master
  sleep 1

  tail --follow=name /var/log/ovn-kubernetes/ovnkube-master.log &
  kube_tail_pid=$!

  process_healthy ovnkube-master ${kube_tail_pid}
  exit 9
}

# ovn-controller - all nodes
ovn-controller () {
  check_ovn_daemonset_version "3"
  rm -f ${OVN_RUNDIR}/ovn-controller.pid

  echo "=============== ovn-controller - (wait for ovs)"
  wait_for_event ovs_ready

  echo "=============== ovn-controller - (wait for ready_to_start_node)"
  wait_for_event ready_to_start_node

  echo "ovn_nbdb ${ovn_nbdb}   ovn_sbdb ${ovn_sbdb}"
  echo "ovn_nbdb_test ${ovn_nbdb_test}"

  echo "=============== ovn-controller  start_controller"
  rm -f /var/run/ovn-kubernetes/cni/*
  rm -f ${OVN_RUNDIR}/ovn-controller.*.ctl

  run_as_ovs_user_if_needed \
      ${OVNCTL_PATH} --no-monitor start_controller \
               --ovn-controller-log="${ovn_log_controller}" \
               ${ovn_controller_opts}

  wait_for_event attempts=3 process_ready ovn-controller
  echo "=============== ovn-controller ========== running"

  sleep 4
  tail --follow=name ${OVN_LOGDIR}/ovn-controller.log &
  controller_tail_pid=$!

  process_healthy ovn-controller ${controller_tail_pid}
  exit 10
}



# ovn-node - all nodes
ovn-node () {
  trap 'kill $(jobs -p) ; rm -f /etc/cni/net.d/10-ovn-kubernetes.conf ; exit 0' TERM
  check_ovn_daemonset_version "3"
  rm -f ${OVN_RUNDIR}/ovnkube.pid

  echo "=============== ovn-node - (wait for ovs)"
  wait_for_event ovs_ready

  echo "=============== ovn-node - (wait for ready_to_start_node)"
  wait_for_event ready_to_start_node

  echo "ovn_nbdb ${ovn_nbdb}   ovn_sbdb ${ovn_sbdb}  ovn_nbdb_test ${ovn_nbdb_test}"

  echo "=============== ovn-node - (ovn-node  wait for ovn-controller.pid)"
  wait_for_event process_ready ovn-controller
  sleep 1

<<<<<<< HEAD
  hybrid_overlay_flags=
  if [[ -n "${ovn_hybrid_overlay_enable}" ]]; then
    hybrid_overlay_flags="--enable-hybrid-overlay"
  fi

=======
  OVN_ENCAP_IP=""
  ovn_encap_ip=`ovs-vsctl --if-exists get Open_vSwitch . external_ids:ovn-encap-ip | tr -d '\"'`
  if [[ $? == 0 && "${ovn_encap_ip}" != "" ]]; then
    OVN_ENCAP_IP=$(echo --encap-ip=${ovn_encap_ip})
  fi


>>>>>>> d6cf1fbc
  echo "=============== ovn-node   --init-node"
  /usr/bin/ovnkube --init-node ${K8S_NODE} \
      --cluster-subnets ${net_cidr} --k8s-service-cidr=${svc_cidr} \
      --nb-address=${ovn_nbdb} --sb-address=${ovn_sbdb} \
      --nodeport \
      --mtu=${mtu} \
      ${OVN_ENCAP_IP} \
      --loglevel=${ovnkube_loglevel} \
      ${hybrid_overlay_flags} \
      --gateway-mode=${ovn_gateway_mode} ${ovn_gateway_opts}  \
      --pidfile ${OVN_RUNDIR}/ovnkube.pid \
      --logfile /var/log/ovn-kubernetes/ovnkube.log \
      --metrics-bind-address "0.0.0.0:9410" &

  wait_for_event attempts=3 process_ready ovnkube
  setup_cni
  echo "=============== ovn-node ========== running"

  sleep 5
  tail --follow=name /var/log/ovn-kubernetes/ovnkube.log &
  node_tail_pid=$!

  process_healthy ovnkube ${node_tail_pid}
  exit 7
}

# cleanup-ovn-node - all nodes
cleanup-ovn-node () {
  check_ovn_daemonset_version "3"

  rm -f /etc/cni/net.d/10-ovn-kubernetes.conf

  echo "=============== time: $(date +%d-%m-%H:%M:%S:%N) cleanup-ovn-node - (wait for ovn-controller to exit)"
  retries=0
  while [[ ${retries} -lt 80 ]]; do
    process_ready ovn-controller
    if [[ $? != 0 ]] ; then
      break
    fi
    echo "=============== time: $(date +%d-%m-%H:%M:%S:%N) cleanup-ovn-node - (ovn-controller still running, wait)"
    sleep 1
    (( retries += 1 ))
  done

  echo "=============== time: $(date +%d-%m-%H:%M:%S:%N) cleanup-ovn-node --cleanup-node"
  /usr/bin/ovnkube --cleanup-node ${K8S_NODE} --gateway-mode=${ovn_gateway_mode} ${ovn_gateway_opts} \
      --k8s-token=${k8s_token} --k8s-apiserver=${K8S_APISERVER} --k8s-cacert=${K8S_CACERT} \
      --loglevel=${ovnkube_loglevel} \
      --logfile /var/log/ovn-kubernetes/ovnkube.log

}

# v3 - Runs ovn-nbctl in daemon mode
run-nbctld () {
  check_ovn_daemonset_version "3"
  rm -f ${OVN_RUNDIR}/ovn-nbctl.pid
  rm -f ${OVN_RUNDIR}/ovn-nbctl.*.ctl

  echo "=============== run-nbctld - (wait for ready_to_start_node)"
  wait_for_event ready_to_start_node

  echo "ovn_nbdb ${ovn_nbdb}   ovn_sbdb ${ovn_sbdb}  ovn_nbdb_test ${ovn_nbdb_test}"
  echo "ovn_log_nbctld=${ovn_log_nbctld}"

  # use unix socket
  /usr/bin/ovn-nbctl --pidfile --detach --db=${ovn_nbdb_test} --log-file=${ovn_log_nbctld}

  wait_for_event attempts=3 process_ready ovn-nbctl
  echo "=============== run_ovn_nbctl ========== RUNNING"

  tail --follow=name ${OVN_LOGDIR}/ovn-nbctl.log &
  nbctl_tail_pid=$!

  process_healthy ovn-nbctl ${nbctl_tail_pid}
  echo "=============== run_ovn_nbctl ========== terminated"
}

echo "================== ovnkube.sh --- version: ${ovnkube_version} ================"

echo " ==================== command: ${cmd}"
display_version

# display_env

# Start the requested daemons
# daemons come up in order
# ovs-db-server  - all nodes  -- not done by this script (v3)
# ovs-vswitchd   - all nodes  -- not done by this script (v3)
# run-ovn-northd Runs ovn-northd as a process does not run nb_ovsdb or sb_ovsdb (v3)
# nb-ovsdb       Runs nb_ovsdb as a process (no detach or monitor) (v3)
# sb-ovsdb       Runs sb_ovsdb as a process (no detach or monitor) (v3)
# ovn-master     - master node only (v3)
# ovn-controller - all nodes (v3)
# ovn-node       - all nodes (v3)
# cleanup-ovn-node - all nodes (v3)

case ${cmd} in
  "nb-ovsdb")        # pod ovnkube-db container nb-ovsdb
	  nb-ovsdb
    ;;
  "sb-ovsdb")        # pod ovnkube-db container sb-ovsdb
	  sb-ovsdb
    ;;
  "run-ovn-northd")  # pod ovnkube-master container run-ovn-northd
	  run-ovn-northd
    ;;
  "ovn-master")      # pod ovnkube-master container ovnkube-master
	  ovn-master
    ;;
  "ovs-server")      # pod ovnkube-node container ovs-daemons
    ovs-server
    ;;
  "ovn-controller")  # pod ovnkube-node container ovn-controller
	  ovn-controller
    ;;
  "ovn-node")        # pod ovnkube-node container ovn-node
	  ovn-node
    ;;
  "run-nbctld")   # pod ovnkube-master container run-nbctld
    run-nbctld
    ;;
  "ovn-northd")
	  ovn-northd
    ;;
  "display_env")
    display_env
	  exit 0
    ;;
  "display")
	  display
	  exit 0
    ;;
  "ovn_debug")
	  ovn_debug
	  exit 0
    ;;
  "cleanup-ovs-server")
	  cleanup-ovs-server
    ;;
  "cleanup-ovn-node")
	  cleanup-ovn-node
    ;;
  *)
	  echo "invalid command ${cmd}"
	  echo "valid v3 commands: ovs-server nb-ovsdb sb-ovsdb run-ovn-northd ovn-master ovn-controller ovn-node display_env display ovn_debug cleanup-ovs-server cleanup-ovn-node"
	  exit 0
esac

exit 0<|MERGE_RESOLUTION|>--- conflicted
+++ resolved
@@ -778,21 +778,17 @@
   wait_for_event process_ready ovn-controller
   sleep 1
 
-<<<<<<< HEAD
   hybrid_overlay_flags=
   if [[ -n "${ovn_hybrid_overlay_enable}" ]]; then
     hybrid_overlay_flags="--enable-hybrid-overlay"
   fi
 
-=======
   OVN_ENCAP_IP=""
   ovn_encap_ip=`ovs-vsctl --if-exists get Open_vSwitch . external_ids:ovn-encap-ip | tr -d '\"'`
   if [[ $? == 0 && "${ovn_encap_ip}" != "" ]]; then
     OVN_ENCAP_IP=$(echo --encap-ip=${ovn_encap_ip})
   fi
 
-
->>>>>>> d6cf1fbc
   echo "=============== ovn-node   --init-node"
   /usr/bin/ovnkube --init-node ${K8S_NODE} \
       --cluster-subnets ${net_cidr} --k8s-service-cidr=${svc_cidr} \
