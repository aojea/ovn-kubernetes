// +build linux

package cni

import (
	"fmt"
	"io/ioutil"
	"os"
	"os/exec"
	"strconv"
	"strings"
	"time"

	"k8s.io/klog"

	"github.com/Mellanox/sriovnet"
	"github.com/containernetworking/cni/pkg/types/current"
	"github.com/containernetworking/plugins/pkg/ip"
	"github.com/containernetworking/plugins/pkg/ns"
	"github.com/vishvananda/netlink"

	"k8s.io/apimachinery/pkg/util/wait"
)

func renameLink(curName, newName string) error {
	link, err := netlink.LinkByName(curName)
	if err != nil {
		return err
	}

	if err := netlink.LinkSetDown(link); err != nil {
		return err
	}
	if err := netlink.LinkSetName(link, newName); err != nil {
		return err
	}
	if err := netlink.LinkSetUp(link); err != nil {
		return err
	}

	return nil
}

func setSysctl(sysctl string, newVal int) error {
	return ioutil.WriteFile(sysctl, []byte(strconv.Itoa(newVal)), 0640)
}

func moveIfToNetns(ifname string, netns ns.NetNS) error {
	vfDev, err := netlink.LinkByName(ifname)
	if err != nil {
		return fmt.Errorf("failed to lookup vf device %v: %q", ifname, err)
	}

	// move VF device to ns
	if err = netlink.LinkSetNsFd(vfDev, int(netns.Fd())); err != nil {
		return fmt.Errorf("failed to move device %+v to netns: %q", ifname, err)
	}

	return nil
}

func setupNetwork(link netlink.Link, ifInfo *PodInterfaceInfo) error {
	if err := netlink.LinkSetHardwareAddr(link, ifInfo.MAC); err != nil {
		return fmt.Errorf("failed to add mac address %s to %s: %v", ifInfo.MAC, link.Attrs().Name, err)
	}
	addr := &netlink.Addr{IPNet: ifInfo.IP}
	if err := netlink.AddrAdd(link, addr); err != nil {
		return fmt.Errorf("failed to add IP addr %s to %s: %v", ifInfo.IP, link.Attrs().Name, err)
	}

	var foundDefault bool
	for _, route := range ifInfo.Routes {
		if err := ip.AddRoute(route.Dest, route.NextHop, link); err != nil {
			return fmt.Errorf("failed to add pod route %v via %v: %v", route.Dest, route.NextHop, err)
		}

		if ones, _ := route.Dest.Mask.Size(); ones == 0 {
			foundDefault = true
		}
	}

	if !foundDefault {
		// If the pod routes did not include a default route,
		// add a "default" default route via the pod's gateway, if
		// one exists
		if ifInfo.GW != nil {
			if err := ip.AddRoute(nil, ifInfo.GW, link); err != nil {
				return fmt.Errorf("failed to add gateway route: %v", err)
			}
		}
	}

	return nil
}

func setupInterface(netns ns.NetNS, containerID, ifName string, ifInfo *PodInterfaceInfo) (*current.Interface, *current.Interface, error) {
	hostIface := &current.Interface{}
	contIface := &current.Interface{}

	var oldHostVethName string
	err := netns.Do(func(hostNS ns.NetNS) error {
		// create the veth pair in the container and move host end into host netns
		hostVeth, containerVeth, err := ip.SetupVeth(ifName, ifInfo.MTU, hostNS)
		if err != nil {
			return err
		}
		hostIface.Mac = hostVeth.HardwareAddr.String()
		contIface.Name = containerVeth.Name

		link, err := netlink.LinkByName(contIface.Name)
		if err != nil {
			return fmt.Errorf("failed to lookup %s: %v", contIface.Name, err)
		}

		err = setupNetwork(link, ifInfo)
		if err != nil {
			return err
		}
		contIface.Mac = ifInfo.MAC.String()
		contIface.Sandbox = netns.Path()

		oldHostVethName = hostVeth.Name

		return nil
	})
	if err != nil {
		return nil, nil, err
	}

	// rename the host end of veth pair
	hostIface.Name = containerID[:15]
	if err := renameLink(oldHostVethName, hostIface.Name); err != nil {
		return nil, nil, fmt.Errorf("failed to rename %s to %s: %v", oldHostVethName, hostIface.Name, err)
	}

	return hostIface, contIface, nil
}

// Setup sriov interface in the pod
func setupSriovInterface(netns ns.NetNS, containerID, ifName string, ifInfo *PodInterfaceInfo, pciAddrs string) (*current.Interface, *current.Interface, error) {
	hostIface := &current.Interface{}
	contIface := &current.Interface{}

	// 1. get VF netdevice from PCI
	vfNetdevices, err := sriovnet.GetNetDevicesFromPci(pciAddrs)
	if err != nil {
		return nil, nil, err

	}

	// Make sure we have 1 netdevice per pci address
	if len(vfNetdevices) != 1 {
		return nil, nil, fmt.Errorf("failed to get one netdevice interface per %s", pciAddrs)
	}
	vfNetdevice := vfNetdevices[0]

	// 2. get Uplink netdevice
	uplink, err := sriovnet.GetUplinkRepresentor(pciAddrs)
	if err != nil {
		return nil, nil, err
	}

	// 3. get VF index from PCI
	vfIndex, err := sriovnet.GetVfIndexByPciAddress(pciAddrs)
	if err != nil {
		return nil, nil, err
	}

	// 4. lookup representor
	rep, err := sriovnet.GetVfRepresentor(uplink, vfIndex)
	if err != nil {
		return nil, nil, err
	}
	oldHostRepName := rep

	// 5. rename the host VF representor
	hostIface.Name = containerID[:15]
	if err = renameLink(oldHostRepName, hostIface.Name); err != nil {
		return nil, nil, fmt.Errorf("failed to rename %s to %s: %v", oldHostRepName, hostIface.Name, err)
	}
	link, err := netlink.LinkByName(hostIface.Name)
	if err != nil {
		return nil, nil, err
	}
	hostIface.Mac = link.Attrs().HardwareAddr.String()

	// 6. set MTU on VF representor
	if err = netlink.LinkSetMTU(link, ifInfo.MTU); err != nil {
		return nil, nil, fmt.Errorf("failed to set MTU on %s: %v", hostIface.Name, err)
	}

	// 7. Move VF to Container namespace
	err = moveIfToNetns(vfNetdevice, netns)
	if err != nil {
		return nil, nil, err
	}

	err = netns.Do(func(hostNS ns.NetNS) error {
		contIface.Name = ifName
		err = renameLink(vfNetdevice, contIface.Name)
		if err != nil {
			return err
		}
		link, err = netlink.LinkByName(contIface.Name)
		if err != nil {
			return err
		}
		err = netlink.LinkSetMTU(link, ifInfo.MTU)
		if err != nil {
			return err
		}
		err = netlink.LinkSetUp(link)
		if err != nil {
			return err
		}

		err = setupNetwork(link, ifInfo)
		if err != nil {
			return err
		}

		contIface.Mac = ifInfo.MAC.String()
		contIface.Sandbox = netns.Path()

		return nil
	})
	if err != nil {
		return nil, nil, err
	}

	return hostIface, contIface, nil
}

var iptablesCommands = [][]string{
	// Block MCS
	{"-A", "OUTPUT", "-p", "tcp", "-m", "tcp", "--dport", "22623", "-j", "REJECT"},
	{"-A", "OUTPUT", "-p", "tcp", "-m", "tcp", "--dport", "22624", "-j", "REJECT"},
	{"-A", "FORWARD", "-p", "tcp", "-m", "tcp", "--dport", "22623", "-j", "REJECT"},
	{"-A", "FORWARD", "-p", "tcp", "-m", "tcp", "--dport", "22624", "-j", "REJECT"},

	// Block cloud provider metadata IP except DNS
	{"-A", "OUTPUT", "-p", "tcp", "-m", "tcp", "-d", "169.254.169.254", "!", "--dport", "53", "-j", "REJECT"},
	{"-A", "OUTPUT", "-p", "udp", "-m", "udp", "-d", "169.254.169.254", "!", "--dport", "53", "-j", "REJECT"},
	{"-A", "FORWARD", "-p", "tcp", "-m", "tcp", "-d", "169.254.169.254", "!", "--dport", "53", "-j", "REJECT"},
	{"-A", "FORWARD", "-p", "udp", "-m", "udp", "-d", "169.254.169.254", "!", "--dport", "53", "-j", "REJECT"},
}

// ConfigureInterface sets up the container interface
func (pr *PodRequest) ConfigureInterface(namespace string, podName string, ifInfo *PodInterfaceInfo) ([]*current.Interface, error) {
	netns, err := ns.GetNS(pr.Netns)
	if err != nil {
		return nil, fmt.Errorf("failed to open netns %q: %v", pr.Netns, err)
	}
	defer netns.Close()

	var hostIface, contIface *current.Interface

	klog.V(5).Infof("CNI Conf %v", pr.CNIConf)
	if pr.CNIConf.DeviceID != "" {
		// SR-IOV Case
		hostIface, contIface, err = setupSriovInterface(netns, pr.SandboxID, pr.IfName, ifInfo, pr.CNIConf.DeviceID)

	} else {
		// General case
		hostIface, contIface, err = setupInterface(netns, pr.SandboxID, pr.IfName, ifInfo)
	}
	if err != nil {
		return nil, err
	}

	ifaceID := fmt.Sprintf("%s_%s", namespace, podName)

	// Find and remove any existing OVS port with this iface-id. Pods can
	// have multiple sandboxes if some are waiting for garbage collection,
	// but only the latest one should have the iface-id set.
	uuids, _ := ovsFind("Interface", "_uuid", "external-ids:iface-id="+ifaceID)
	for _, uuid := range uuids {
		if out, err := ovsExec("remove", "Interface", uuid, "external-ids", "iface-id"); err != nil {
			klog.Warningf("failed to clear stale OVS port %q iface-id %q: %v\n  %q", uuid, ifaceID, err, out)
		}
	}

	// Add the new sandbox's OVS port
	ovsArgs := []string{
		"add-port", "br-int", hostIface.Name, "--", "set",
		"interface", hostIface.Name,
		fmt.Sprintf("external_ids:attached_mac=%s", ifInfo.MAC),
		fmt.Sprintf("external_ids:iface-id=%s", ifaceID),
		fmt.Sprintf("external_ids:ip_address=%s", ifInfo.IP),
		fmt.Sprintf("external_ids:sandbox=%s", pr.SandboxID),
	}

	if out, err := ovsExec(ovsArgs...); err != nil {
		return nil, fmt.Errorf("failure in plugging pod interface: %v\n  %q", err, out)
	}

	if err := clearPodBandwidth(pr.SandboxID); err != nil {
		return nil, err
	}

	if ifInfo.Ingress > 0 || ifInfo.Egress > 0 {
		var l netlink.Link
		l, err = netlink.LinkByName(hostIface.Name)
		if err != nil {
			return nil, fmt.Errorf("failed to find host veth interface %s: %v", hostIface.Name, err)
		}
		err = netlink.LinkSetTxQLen(l, 1000)
		if err != nil {
			return nil, fmt.Errorf("failed to set host veth txqlen: %v", err)
		}

		if err := setPodBandwidth(pr.SandboxID, hostIface.Name, ifInfo.Ingress, ifInfo.Egress); err != nil {
			return nil, err
		}
	}

	err = netns.Do(func(hostNS ns.NetNS) error {
		// Block access to certain things
		for _, args := range iptablesCommands {
			out, err := exec.Command("iptables", args...).CombinedOutput()
			if err != nil {
				return fmt.Errorf("could not set up pod iptables rules: %s", string(out))
			}
		}

		if _, err := os.Stat("/proc/sys/net/ipv6/conf/all/dad_transmits"); !os.IsNotExist(err) {
			err = setSysctl("/proc/sys/net/ipv6/conf/all/dad_transmits", 0)
			if err != nil {
				klog.Warningf("failed to disable IPv6 DAD: %q", err)
			}
		}
		return ip.SettleAddresses(contIface.Name, 10)
	})
	if err != nil {
<<<<<<< HEAD
		logrus.Warningf("failed to configure container network namespace: %q", err)
	}

	err = wait.PollImmediate(100*time.Millisecond, 20*time.Second, func() (bool, error) {
		stdout, err := ofctlExec("dump-flows", "br-int")
		if err != nil {
			return false, nil
		}
		return strings.Contains(stdout, ifInfo.IP.IP.String()), nil
	})
	if err != nil {
		return nil, fmt.Errorf("timed out dumping br-int flow entries for sandbox: %v", err)
=======
		klog.Warningf("failed to settle addresses: %q", err)
>>>>>>> be856b3a
	}

	return []*current.Interface{hostIface, contIface}, nil
}

// PlatformSpecificCleanup deletes the OVS port
func (pr *PodRequest) PlatformSpecificCleanup() error {
	ifaceName := pr.SandboxID[:15]
	ovsArgs := []string{
		"del-port", "br-int", ifaceName,
	}
	out, err := exec.Command("ovs-vsctl", ovsArgs...).CombinedOutput()
	if err != nil && !strings.Contains(string(out), "no port named") {
		// DEL should be idempotent; don't return an error just log it
		klog.Warningf("failed to delete OVS port %s: %v\n  %q", ifaceName, err, string(out))
	}

	_ = clearPodBandwidth(pr.SandboxID)

	return nil
}<|MERGE_RESOLUTION|>--- conflicted
+++ resolved
@@ -332,8 +332,7 @@
 		return ip.SettleAddresses(contIface.Name, 10)
 	})
 	if err != nil {
-<<<<<<< HEAD
-		logrus.Warningf("failed to configure container network namespace: %q", err)
+		klog.Warningf("failed to settle addresses: %q", err)
 	}
 
 	err = wait.PollImmediate(100*time.Millisecond, 20*time.Second, func() (bool, error) {
@@ -345,9 +344,6 @@
 	})
 	if err != nil {
 		return nil, fmt.Errorf("timed out dumping br-int flow entries for sandbox: %v", err)
-=======
-		klog.Warningf("failed to settle addresses: %q", err)
->>>>>>> be856b3a
 	}
 
 	return []*current.Interface{hostIface, contIface}, nil
